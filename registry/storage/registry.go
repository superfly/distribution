--- conflicted
+++ resolved
@@ -330,17 +330,10 @@
 
 		// TODO(stevvooe): linkPath limits this blob store to only layers.
 		// This instance cannot be used for manifest checks.
-<<<<<<< HEAD
-		linkPath:               blobLinkPath,
-		linkDirectoryPathSpec:  layersPathSpec{name: repo.name.Name()},
-		deleteEnabled:          repo.registry.deleteEnabled,
-		resumableDigestEnabled: repo.resumableDigestEnabled,
-=======
-		linkPathFns:               []linkPathFunc{blobLinkPath},
+		linkPath:	               blobLinkPath,
 		linkDirectoryPathSpec:     layersPathSpec{name: repo.name.Name()},
 		deleteEnabled:             repo.registry.deleteEnabled,
 		automaticContentDiscovery: repo.registry.automaticContentDiscovery,
 		resumableDigestEnabled:    repo.resumableDigestEnabled,
->>>>>>> a395e2a5
 	}
 }